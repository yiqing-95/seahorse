--- conflicted
+++ resolved
@@ -7,12 +7,8 @@
     /// `Vec<String>` with flags and flag values ​​removed from command line arguments
     pub args: Vec<String>,
     /// `Vec` that stores flag name and flag value as tuple
-<<<<<<< HEAD
     flags: Option<Vec<(String, Result<FlagValue, String>)>>,
-=======
-    flags: Option<Vec<(String, Option<FlagValue>)>>,
     help_text: String,
->>>>>>> 2ab438d5
 }
 
 impl Context {
@@ -94,24 +90,12 @@
     /// ```
     /// use seahorse::Context;
     ///
-<<<<<<< HEAD
-    /// let args: Vec<String> = env::args().collect();
-    /// let flag = Flag::new("string", "cli cmd [arg] --string [string]", FlagType::String);
-    /// let context = Context::new(args, Some(vec![flag]));
-    ///
     /// match context.string_flag("string") {
     ///     Some(r) => match r {
     ///         Ok(s) => println!("{}", s),
     ///         Err(e) => println!("{}", e)
     ///     },
     ///     None => println!("Not found string...")
-=======
-    /// fn action(c: &Context) {
-    ///     match c.string_flag("string") {
-    ///         Some(s) => println!("{}", s),
-    ///         None => println!("Not found string...")
-    ///     }
->>>>>>> 2ab438d5
     /// }
     /// ```
     pub fn string_flag(&self, name: &str) -> Option<Result<String, String>> {
@@ -132,20 +116,12 @@
     /// ```
     /// use seahorse::Context;
     ///
-<<<<<<< HEAD
     /// match context.int_flag("int") {
     ///     Some(r) => match r {
     ///         Ok(i) => println!("{}", i),
     ///         Err(e) => println!("{}", e)
     ///     }
     ///     None => println!("Not found int number...")
-=======
-    /// fn action(c: &Context) {
-    ///     match c.int_flag("int") {
-    ///         Some(i) => println!("{}", i),
-    ///         None => println!("Not found int number...")
-    ///     }
->>>>>>> 2ab438d5
     /// }
     /// ```
     pub fn int_flag(&self, name: &str) -> Option<Result<isize, String>> {
@@ -166,24 +142,12 @@
     /// ```
     /// use seahorse::Context;
     ///
-<<<<<<< HEAD
-    /// let args: Vec<String> = env::args().collect();
-    /// let flag = Flag::new("float", "cli cmd [arg] --float [float]", FlagType::Float);
-    /// let context = Context::new(args, Some(vec![flag]));
-    ///
     /// match context.float_flag("float") {
     ///     Some(r) => match r {
     ///         Ok(f) => println!("{}", f),
     ///         Err(e) => println!("{}", e)
     ///     }
     ///     None => println!("Not found float number...")
-=======
-    /// fn action(c: &Context) {
-    ///     match c.float_flag("float") {
-    ///         Some(f) => println!("{}", f),
-    ///         None => println!("Not found float number...")
-    ///     }
->>>>>>> 2ab438d5
     /// }
     /// ```
     pub fn float_flag(&self, name: &str) -> Option<Result<f64, String>> {
